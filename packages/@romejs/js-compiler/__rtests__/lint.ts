/**
 * Copyright (c) Facebook, Inc. and its affiliates.
 *
 * This source code is licensed under the MIT license found in the
 * LICENSE file in the root directory of this source tree.
 */

import test from '@romejs/test';
import lint from '../api/lint';
import {parseJS} from '@romejs/js-parser';
import {createUnknownFilePath} from '@romejs/path';
import {DEFAULT_PROJECT_CONFIG, ProjectConfig} from '@romejs/project';
import {ConstSourceType} from '@romejs/js-ast';

const LINT_ENABLED_FORMAT_DISABLED_CONFIG: ProjectConfig = {
  ...DEFAULT_PROJECT_CONFIG,
  lint: {
    ...DEFAULT_PROJECT_CONFIG.lint,
    enabled: true,
  },
  format: {
    ...DEFAULT_PROJECT_CONFIG.format,
    enabled: false,
  },
};

const LINT_AND_FORMAT_ENABLED_CONFIG: ProjectConfig = {
  ...LINT_ENABLED_FORMAT_DISABLED_CONFIG,
  format: {
    ...LINT_ENABLED_FORMAT_DISABLED_CONFIG.format,
    enabled: true,
  },
};

async function testLint(
  input: string,
  config: ProjectConfig,
  sourceType: ConstSourceType = 'module',
) {
  return await lint({
    options: {},
    ast: parseJS({
      input,
      sourceType,
      path: createUnknownFilePath('unknown'),
    }),
    sourceText: input,
    project: {
      folder: undefined,
      config,
    },
  });
}

test('empty file', async t => {
  t.snapshot(await testLint('', LINT_ENABLED_FORMAT_DISABLED_CONFIG));
});

test('undeclared variable', async t => {
  const res = await testLint('foobar;', LINT_ENABLED_FORMAT_DISABLED_CONFIG);
  t.snapshot(res);

  // Redundant because of the snapshot above, but this is what we actually care about
  t.looksLike(res.diagnostics, [
    {
      category: 'lint/undeclaredVariables',
      filename: 'unknown',
      language: 'js',
      message: 'Undeclared variable <emphasis>foobar</emphasis>',
      mtime: undefined,
      sourceType: 'module',
      origins: [{category: 'lint'}],
      end: {
        column: 6,
        index: 6,
        line: 1,
      },
      start: {
        column: 0,
        index: 0,
        line: 1,
      },
    },
  ]);
});

test('sparse array', async t => {
  const res = await testLint(`[1,,2]`, LINT_ENABLED_FORMAT_DISABLED_CONFIG);

  t.snapshot(res);
});

test('unsafe negation', async t => {
  const res = await testLint(
    `!1 in [1,2]`,
    LINT_ENABLED_FORMAT_DISABLED_CONFIG,
  );

  t.snapshot(res);
});

test('no async promise executor', async t => {
  const validTestCases = [
    'new Promise(() => {})',
    'new Promise(() => {}, async function unrelated() {})',
    'class Foo {} new Foo(async () => {})',
  ];
  const invalidTestCases = [
    'new Promise(async function foo() {})',
    'new Promise(async () => {})',
    'new Promise(((((async () => {})))))',
  ];
  for (const validTestCase of validTestCases) {
    const {diagnostics} = await testLint(
      validTestCase,
      LINT_ENABLED_FORMAT_DISABLED_CONFIG,
    );
    t.is(diagnostics.length, 0);
  }
  for (const invalidTestCase of invalidTestCases) {
    t.snapshot(
      await testLint(invalidTestCase, LINT_ENABLED_FORMAT_DISABLED_CONFIG),
    );
  }
});

test('format disabled in project config should not regenerate the file', async t => {
  // Intentionally weird formatting
  const sourceText = 'foobar ( "yes" );';
  const res = await testLint(sourceText, LINT_ENABLED_FORMAT_DISABLED_CONFIG);
  t.is(res.src, sourceText);
});

test('format enabled in project config should result in regenerated file', async t => {
  const res = await testLint(
    'foobar ( "yes" );',
    LINT_AND_FORMAT_ENABLED_CONFIG,
  );
  t.is(res.src, "foobar('yes');\n");
});

test('disallows comparing negative zero', async t => {
  const sourceTextA = '(1 >= -0)';

  const sourceTextB = '(1 >= 0)';

  const res1 = await testLint(sourceTextA, LINT_AND_FORMAT_ENABLED_CONFIG);
  t.looksLike(res1.diagnostics, [
    {
      category: 'lint/noCompareNegZero',
      filename: 'unknown',
      language: 'js',
      message: "Do not use the '>=' operator to compare against -0.",
      mtime: undefined,
      sourceType: 'module',
      origins: [{category: 'lint'}],
      end: {
        column: 8,
        index: 8,
        line: 1,
      },
      start: {
        column: 1,
        index: 1,
        line: 1,
      },
    },
  ]);

  const res2 = await testLint(sourceTextB, LINT_AND_FORMAT_ENABLED_CONFIG);
  t.looksLike(res2.diagnostics, []);
});

test('no cond assign', async t => {
  const forLoop = await testLint(
    `for (let i = 1; i = 10; i++) {
      console.log('foo')
    }`,
    LINT_ENABLED_FORMAT_DISABLED_CONFIG,
  );

  t.snapshot(forLoop);

  const ifCondition = await testLint(
    `if(foo = 'bar') {
      console.log('foo')
    }`,
    LINT_ENABLED_FORMAT_DISABLED_CONFIG,
  );

  t.snapshot(ifCondition);

  const whileLoop = await testLint(
    `while (foo = 'bar' {
      console.log('foo')
    }`,
    LINT_ENABLED_FORMAT_DISABLED_CONFIG,
  );

  t.snapshot(whileLoop);

  const DoWhileLoop = await testLint(
    `do {
      console.log('foo)
    } while (foo = 'bar')`,
    LINT_ENABLED_FORMAT_DISABLED_CONFIG,
  );

  t.snapshot(DoWhileLoop);
});

test('no label var', async t => {
  const badLabel = await testLint(
    `
  const x = "test";
  x: const y = "test";
  `,
    LINT_ENABLED_FORMAT_DISABLED_CONFIG,
  );

  t.truthy(badLabel.diagnostics.find(d => d.category === 'lint/noLabelVar'));

  const okLabel = await testLint(
    `
  const x = "test";
  z: const y = "test";
  `,
    LINT_ENABLED_FORMAT_DISABLED_CONFIG,
  );

  t.falsy(okLabel.diagnostics.find(d => d.category === 'lint/noLabelVar'));
});

test('no duplicate keys', async t => {
  const res = await testLint(
    `
    const foo = {
      test: true,
      test2: true,
      test: false,
    }

    // mark const as used
    console.log(foo);
    `,
    LINT_ENABLED_FORMAT_DISABLED_CONFIG,
  );

  t.looksLike(res.diagnostics, [
    {
      category: 'lint/noDuplicateKeys',
      filename: 'unknown',
      language: 'js',
      message: 'Duplicate key <emphasis>test</emphasis>',
      mtime: undefined,
      sourceType: 'module',
      origins: [{category: 'lint'}],
      end: {
        column: 17,
        index: 73,
        line: 5,
      },
      start: {
        column: 6,
        index: 62,
        line: 5,
      },
    },
  ]);
});

test('no duplicated args allowed', async t => {
  const duplicatedArgs = await testLint(
    `
  function hello(a, a) {
    console.log("Hello);
  }
  hello();
  `,
    LINT_ENABLED_FORMAT_DISABLED_CONFIG,
  );

  t.truthy(
    duplicatedArgs.diagnostics.find(d => d.category === 'lint/noDupeArgs'),
  );
});

test('disallow var', async t => {
  const res = await testLint(
    'var foobar;\nfoobar',
    LINT_ENABLED_FORMAT_DISABLED_CONFIG,
  );
  t.snapshot(res);

  // Redundant because of the snapshot above, but this is what we actually care about
  t.looksLike(res.diagnostics, [
    {
      category: 'lint/disallowVar',
      filename: 'unknown',
      language: 'js',
      message:
        'Variable declarations using `var` are disallowed, use `let` or `const` instead.',
      mtime: undefined,
      sourceType: 'module',
      origins: [{category: 'lint'}],
      end: {
        column: 11,
        index: 11,
        line: 1,
      },
      start: {
        column: 0,
        index: 0,
        line: 1,
      },
    },
  ]);
});

<<<<<<< HEAD
test('no import assign', async t => {
  let failingCases = [
    'import x from "y";\nx=1;',
    'import x from "y";\n[x]=1;',
    'import x from "y";\n({x}=1);',
    'import x from "y";\nx++',
    'import x from "y";\n[...x]=1;',
    'import x from "y";\n({...x}=1);',
    'import x from "y";\nfor (x in y);',
    'import x from "y";\nx+=1',
    'import * as x from "y";\nx=1;',
    'import {x} from "y";\nx=1;',
  ];
  for (let failingCase of failingCases) {
    const res = await testLint(
      failingCase,
      LINT_ENABLED_FORMAT_DISABLED_CONFIG,
    );
    if (!res.diagnostics.some(d => d.category === 'lint/noImportAssign')) {
      t.fail(
        `expected "\n${failingCase}\n" to report a lint/noImportAssign diagnostic but it didn't`,
        [
          {
            type: 'inspect',
            data: parseJS({
              input: failingCase,
              sourceType: 'module',
              path: createUnknownFilePath('unknown'),
            }),
          },
          {type: 'inspect', data: res.diagnostics},
        ],
      );
    }
  }
=======
test('disallow unsafe usage of break, continue, throw and return', async t => {
  const returnTest = await testLint(
    `
    function greet1() {
      try {
        throw new Error("Try")
      } catch(err) {
          throw err;
      } finally {
          return 1;
      }
    }
    
    greet1();
    `,
    LINT_ENABLED_FORMAT_DISABLED_CONFIG,
  );

  t.truthy(
    returnTest.diagnostics.find(
      d => d.message === `Unsafe usage of ReturnStatement.`,
    ),
  );

  const breakTest = await testLint(
    `
    
    function greet2() {
      try {
        throw new Error("Try")
      } catch(err) {
          throw err;
      } finally {
          break;
      }
    }

    greet2();
    `,
    LINT_ENABLED_FORMAT_DISABLED_CONFIG,
  );

  t.truthy(
    breakTest.diagnostics.find(
      d => d.message === `Unsafe usage of BreakStatement.`,
    ),
  );

  const continueTest = await testLint(
    `
    function greet3() {
      try {
        throw new Error("Try")
      } catch(err) {
          throw err;
      } finally {
          continue;
      }
    }
    
    greet3();
    `,
    LINT_ENABLED_FORMAT_DISABLED_CONFIG,
  );

  t.truthy(
    continueTest.diagnostics.find(
      d => d.message === `Unsafe usage of ContinueStatement.`,
    ),
  );

  const throwTest = await testLint(
    `
    function greet4() {
      try {
        throw new Error("Try")
      } catch(err) {
          throw err;
      } finally {
          throw new Error("Finally");
      }
    }

    greet4();
    `,
    LINT_ENABLED_FORMAT_DISABLED_CONFIG,
  );

  t.truthy(
    throwTest.diagnostics.find(
      d => d.message === `Unsafe usage of ThrowStatement.`,
    ),
  );
});

test('no delete vars', async t => {
  const res = await testLint(
    `
    const foo = "test";
    delete foo;
    `,
    LINT_ENABLED_FORMAT_DISABLED_CONFIG,
    'script',
  );

  t.looksLike(res.diagnostics, [
    {
      category: 'lint/noDeleteVars',
      message: 'Variables should not be deleted.',
      mtime: undefined,
      filename: 'unknown',
      start: {index: 29, line: 3, column: 4},
      end: {index: 39, line: 3, column: 14},
      language: 'js',
      sourceType: 'script',
      origins: [{category: 'lint'}],
    },
  ]);
});

test('no template curly in string', async t => {
  const res = await testLint(
    `
    const user = "Faustina";
    const helloUser = "Hello, \${user}!";

    // mark consts as used
    console.log(user, helloUser)
    `,
    LINT_ENABLED_FORMAT_DISABLED_CONFIG,
  );

  t.looksLike(res.diagnostics, [
    {
      category: 'lint/noTemplateCurlyInString',
      filename: 'unknown',
      language: 'js',
      message: 'Unexpected template string expression.',
      mtime: undefined,
      sourceType: 'module',
      origins: [{category: 'lint'}],
      end: {column: 39, index: 69, line: 3},
      start: {column: 22, index: 52, line: 3},
    },
  ]);
>>>>>>> af80ef67
});<|MERGE_RESOLUTION|>--- conflicted
+++ resolved
@@ -317,7 +317,153 @@
   ]);
 });
 
-<<<<<<< HEAD
+test('disallow unsafe usage of break, continue, throw and return', async t => {
+  const returnTest = await testLint(
+    `
+    function greet1() {
+      try {
+        throw new Error("Try")
+      } catch(err) {
+          throw err;
+      } finally {
+          return 1;
+      }
+    }
+    
+    greet1();
+    `,
+    LINT_ENABLED_FORMAT_DISABLED_CONFIG,
+  );
+
+  t.truthy(
+    returnTest.diagnostics.find(
+      d => d.message === `Unsafe usage of ReturnStatement.`,
+    ),
+  );
+
+  const breakTest = await testLint(
+    `
+    
+    function greet2() {
+      try {
+        throw new Error("Try")
+      } catch(err) {
+          throw err;
+      } finally {
+          break;
+      }
+    }
+
+    greet2();
+    `,
+    LINT_ENABLED_FORMAT_DISABLED_CONFIG,
+  );
+
+  t.truthy(
+    breakTest.diagnostics.find(
+      d => d.message === `Unsafe usage of BreakStatement.`,
+    ),
+  );
+
+  const continueTest = await testLint(
+    `
+    function greet3() {
+      try {
+        throw new Error("Try")
+      } catch(err) {
+          throw err;
+      } finally {
+          continue;
+      }
+    }
+    
+    greet3();
+    `,
+    LINT_ENABLED_FORMAT_DISABLED_CONFIG,
+  );
+
+  t.truthy(
+    continueTest.diagnostics.find(
+      d => d.message === `Unsafe usage of ContinueStatement.`,
+    ),
+  );
+
+  const throwTest = await testLint(
+    `
+    function greet4() {
+      try {
+        throw new Error("Try")
+      } catch(err) {
+          throw err;
+      } finally {
+          throw new Error("Finally");
+      }
+    }
+
+    greet4();
+    `,
+    LINT_ENABLED_FORMAT_DISABLED_CONFIG,
+  );
+
+  t.truthy(
+    throwTest.diagnostics.find(
+      d => d.message === `Unsafe usage of ThrowStatement.`,
+    ),
+  );
+});
+
+test('no delete vars', async t => {
+  const res = await testLint(
+    `
+    const foo = "test";
+    delete foo;
+    `,
+    LINT_ENABLED_FORMAT_DISABLED_CONFIG,
+    'script',
+  );
+
+  t.looksLike(res.diagnostics, [
+    {
+      category: 'lint/noDeleteVars',
+      message: 'Variables should not be deleted.',
+      mtime: undefined,
+      filename: 'unknown',
+      start: {index: 29, line: 3, column: 4},
+      end: {index: 39, line: 3, column: 14},
+      language: 'js',
+      sourceType: 'script',
+      origins: [{category: 'lint'}],
+    },
+  ]);
+});
+
+test('no template curly in string', async t => {
+  const res = await testLint(
+    `
+    const user = "Faustina";
+    const helloUser = "Hello, \${user}!";
+
+    // mark consts as used
+    console.log(user, helloUser)
+    `,
+    LINT_ENABLED_FORMAT_DISABLED_CONFIG,
+  );
+
+  t.looksLike(res.diagnostics, [
+    {
+      category: 'lint/noTemplateCurlyInString',
+      filename: 'unknown',
+      language: 'js',
+      message: 'Unexpected template string expression.',
+      mtime: undefined,
+      sourceType: 'module',
+      origins: [{category: 'lint'}],
+      end: {column: 39, index: 69, line: 3},
+      start: {column: 22, index: 52, line: 3},
+    },
+  ]);
+});
+
 test('no import assign', async t => {
   let failingCases = [
     'import x from "y";\nx=1;',
@@ -353,151 +499,4 @@
       );
     }
   }
-=======
-test('disallow unsafe usage of break, continue, throw and return', async t => {
-  const returnTest = await testLint(
-    `
-    function greet1() {
-      try {
-        throw new Error("Try")
-      } catch(err) {
-          throw err;
-      } finally {
-          return 1;
-      }
-    }
-    
-    greet1();
-    `,
-    LINT_ENABLED_FORMAT_DISABLED_CONFIG,
-  );
-
-  t.truthy(
-    returnTest.diagnostics.find(
-      d => d.message === `Unsafe usage of ReturnStatement.`,
-    ),
-  );
-
-  const breakTest = await testLint(
-    `
-    
-    function greet2() {
-      try {
-        throw new Error("Try")
-      } catch(err) {
-          throw err;
-      } finally {
-          break;
-      }
-    }
-
-    greet2();
-    `,
-    LINT_ENABLED_FORMAT_DISABLED_CONFIG,
-  );
-
-  t.truthy(
-    breakTest.diagnostics.find(
-      d => d.message === `Unsafe usage of BreakStatement.`,
-    ),
-  );
-
-  const continueTest = await testLint(
-    `
-    function greet3() {
-      try {
-        throw new Error("Try")
-      } catch(err) {
-          throw err;
-      } finally {
-          continue;
-      }
-    }
-    
-    greet3();
-    `,
-    LINT_ENABLED_FORMAT_DISABLED_CONFIG,
-  );
-
-  t.truthy(
-    continueTest.diagnostics.find(
-      d => d.message === `Unsafe usage of ContinueStatement.`,
-    ),
-  );
-
-  const throwTest = await testLint(
-    `
-    function greet4() {
-      try {
-        throw new Error("Try")
-      } catch(err) {
-          throw err;
-      } finally {
-          throw new Error("Finally");
-      }
-    }
-
-    greet4();
-    `,
-    LINT_ENABLED_FORMAT_DISABLED_CONFIG,
-  );
-
-  t.truthy(
-    throwTest.diagnostics.find(
-      d => d.message === `Unsafe usage of ThrowStatement.`,
-    ),
-  );
-});
-
-test('no delete vars', async t => {
-  const res = await testLint(
-    `
-    const foo = "test";
-    delete foo;
-    `,
-    LINT_ENABLED_FORMAT_DISABLED_CONFIG,
-    'script',
-  );
-
-  t.looksLike(res.diagnostics, [
-    {
-      category: 'lint/noDeleteVars',
-      message: 'Variables should not be deleted.',
-      mtime: undefined,
-      filename: 'unknown',
-      start: {index: 29, line: 3, column: 4},
-      end: {index: 39, line: 3, column: 14},
-      language: 'js',
-      sourceType: 'script',
-      origins: [{category: 'lint'}],
-    },
-  ]);
-});
-
-test('no template curly in string', async t => {
-  const res = await testLint(
-    `
-    const user = "Faustina";
-    const helloUser = "Hello, \${user}!";
-
-    // mark consts as used
-    console.log(user, helloUser)
-    `,
-    LINT_ENABLED_FORMAT_DISABLED_CONFIG,
-  );
-
-  t.looksLike(res.diagnostics, [
-    {
-      category: 'lint/noTemplateCurlyInString',
-      filename: 'unknown',
-      language: 'js',
-      message: 'Unexpected template string expression.',
-      mtime: undefined,
-      sourceType: 'module',
-      origins: [{category: 'lint'}],
-      end: {column: 39, index: 69, line: 3},
-      start: {column: 22, index: 52, line: 3},
-    },
-  ]);
->>>>>>> af80ef67
 });
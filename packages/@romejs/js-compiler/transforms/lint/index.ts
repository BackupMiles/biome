/**
 * Copyright (c) Facebook, Inc. and its affiliates.
 *
 * This source code is licensed under the MIT license found in the
 * LICENSE file in the root directory of this source tree.
 */

import defaultExportSameBasename from './defaultExportSameBasename';
import undeclaredVariables from './undeclaredVariables';
import unusedVariables from './unusedVariables';
import emptyBlocks from './emptyBlocks';
<<<<<<< HEAD
import noDuplicateKeys from './noDuplicateKeys';
=======
import noAsyncPromiseExecutor from './noAsyncPromiseExecutor';
import noLabelVar from './noLabelVar';
>>>>>>> 2ddb199b

export const lintTransforms = [
  undeclaredVariables,
  defaultExportSameBasename,
  unusedVariables,
  emptyBlocks,
<<<<<<< HEAD
  noDuplicateKeys,
=======
  noAsyncPromiseExecutor,
  noLabelVar,
>>>>>>> 2ddb199b
];<|MERGE_RESOLUTION|>--- conflicted
+++ resolved
@@ -9,22 +9,16 @@
 import undeclaredVariables from './undeclaredVariables';
 import unusedVariables from './unusedVariables';
 import emptyBlocks from './emptyBlocks';
-<<<<<<< HEAD
-import noDuplicateKeys from './noDuplicateKeys';
-=======
 import noAsyncPromiseExecutor from './noAsyncPromiseExecutor';
 import noLabelVar from './noLabelVar';
->>>>>>> 2ddb199b
+import noDuplicateKeys from './noDuplicateKeys';
 
 export const lintTransforms = [
   undeclaredVariables,
   defaultExportSameBasename,
   unusedVariables,
   emptyBlocks,
-<<<<<<< HEAD
-  noDuplicateKeys,
-=======
   noAsyncPromiseExecutor,
   noLabelVar,
->>>>>>> 2ddb199b
+  noDuplicateKeys,
 ];
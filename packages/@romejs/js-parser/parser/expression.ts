--- conflicted
+++ resolved
@@ -7,16 +7,12 @@
 
 import {Position, SourceLocation} from '@romejs/parser-core';
 import {JSParser, OpeningContext} from '../parser';
-<<<<<<< HEAD
 import {
+  NumberTokenValue,
   RegExpTokenValue,
+  finishToken,
   readRegexp,
-  finishToken,
-  NumberTokenValue,
 } from '../tokenizer/index';
-=======
-import {RegExpTokenValue, finishToken, readRegexp} from '../tokenizer/index';
->>>>>>> bdd7b9a5
 import * as charCodes from '@romejs/string-charcodes';
 import {types as tt} from '../tokenizer/types';
 import {

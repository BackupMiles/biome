/**
 * Copyright (c) Facebook, Inc. and its affiliates.
 *
 * This source code is licensed under the MIT license found in the
 * LICENSE file in the root directory of this source tree.
 */

import {
  ParserOptions,
  ComplexNode,
  BaseTokens,
  ValueToken,
  SimpleToken,
  createParser,
  isAlpha,
  isDigit,
} from '@romejs/parser-core';
import {getSPDXLicense, licenseNames} from './index';
<<<<<<< HEAD
import {isAlpha, isDigit} from '@romejs/parser-core';
import {descriptions} from '@romejs/diagnostics';
=======
import {buildSuggestionAdvice} from '@romejs/diagnostics';
>>>>>>> c3881807
import {inc, Number0, get0} from '@romejs/ob1';

//# Tokens
type Tokens =
  & BaseTokens
  & {
    ParenOpen: SimpleToken<'ParenOpen'>;
    ParenClose: SimpleToken<'ParenClose'>;
    Plus: SimpleToken<'Plus'>;
    And: SimpleToken<'And'>;
    With: SimpleToken<'With'>;
    Or: SimpleToken<'Or'>;
    Word: ValueToken<'Word', string>;
  };

//# Nodes
export type ExpressionNode = LicenseNode | AndNode | OrNode;

type AndNode = ComplexNode<'And', {
  left: ExpressionNode;
  right: ExpressionNode;
}>;

type OrNode = ComplexNode<'Or', {
  left: ExpressionNode;
  right: ExpressionNode;
}>;

type LicenseNode = ComplexNode<'License', {
  plus: boolean;
  id: string;
  exception: undefined | string;
}>;

function isWordChar(char: string) {
  return isAlpha(char) || isDigit(char) || char === '-' || char === '.';
}

type SPDXLicenseParserOptions = ParserOptions & {loose?: boolean};

const createSPDXLicenseParser = createParser((ParserCore) =>
  class SPDXLicenseParser extends ParserCore<Tokens, void> {
    constructor(opts: SPDXLicenseParserOptions) {
      super(opts, 'parse/spdxLicense');
      this.loose = opts.loose === true;
    }

    loose: boolean;

    // For some reason Flow will throw an error without the type casts...
    tokenize(index: Number0, input: string) {
      const char = input[get0(index)];

      if (char === '+') {
        return this.finishToken('Plus');
      }

      if (char === '(') {
        return this.finishToken('ParenOpen');
      }

      if (char === ')') {
        return this.finishToken('ParenClose');
      }

      // Skip spaces
      if (char === ' ') {
        return this.lookaheadToken(inc(index));
      }

      if (isWordChar(char)) {
        const [value, end] = this.readInputFrom(index, isWordChar);

        if (value === 'AND') {
          return this.finishToken('And', end);
        } else if (value === 'OR') {
          return this.finishToken('Or', end);
        } else if (value === 'WITH') {
          return this.finishToken('With', end);
        } else {
          return this.finishValueToken('Word', value, end);
        }
      }
    }

    parseLicense(token: Tokens['Word']): LicenseNode {
      const startPos = this.getPosition();
      this.nextToken();

      // Validate id
      const id = token.value;
      let licenseInfo = getSPDXLicense(id);
      const nextToken = this.getToken();

      // Sometimes licenses will be specified as "Apache 2.0" but what they actually meant was "Apache-2.0"

      // In loose mode, just make it equivalent, otherwise, complain
      if (licenseInfo === undefined && nextToken.type === 'Word') {
        const possibleCorrectLicense = `${id}-${nextToken.value}`;
        const possibleLicenseInfo = getSPDXLicense(possibleCorrectLicense);

        if (possibleLicenseInfo !== undefined) {
          if (this.loose) {
            // Just allow it...
            licenseInfo = possibleLicenseInfo;
            this.nextToken();
          } else {
            throw this.unexpected({
              description: descriptions.SPDX.VALID_LICENSE_WITH_MISSING_DASH(
                possibleCorrectLicense,
              ),
              start: this.getPositionFromIndex(token.start),
              end: this.getPositionFromIndex(nextToken.end),
            });
          }
        }
      }

      if (licenseInfo === undefined) {
        throw this.unexpected({
          description: descriptions.SPDX.UNKNOWN_LICENSE(id, licenseNames),
          start: this.getPositionFromIndex(token.start),
          end: this.getPositionFromIndex(token.end),
        });
      }

      // Is this a plus? (wtf is this)
      const plus = this.eatToken('Plus') !== undefined;

      // Get exception
      let exception;
      if (this.eatToken('With')) {
        const token = this.getToken();
        if (token.type === 'Word') {
          exception = token.value;
          this.nextToken();
        } else {
          throw this.unexpected({
            description: descriptions.SPDX.WITH_RIGHT_LICENSE_ONLY,
          });
        }
      }

      return {
        type: 'License',
        loc: this.finishLoc(startPos),
        id,
        exception,
        plus,
      };
    }

    parseExpression(): ExpressionNode {
      const startPos = this.getPosition();
      const startToken = this.getToken();

      let value;

      switch (startToken.type) {
        case 'ParenOpen':
          this.nextToken();
          value = this.parseExpression();
          this.expectToken('ParenClose');
          break;

        case 'Word':
          value = this.parseLicense(startToken);
          break;

        case 'Or':
        case 'And':
          throw this.unexpected({
            description: descriptions.SPDX.OPERATOR_NOT_BETWEEN_EXPRESSION,
          });

        case 'Plus':
          throw this.unexpected({
            description: descriptions.SPDX.PLUS_NOT_AFTER_LICENSE,
          });

        case 'ParenClose':
          throw this.unexpected({
            description: descriptions.SPDX.UNOPENED_PAREN,
          });

        default:
          throw this.unexpected();
      }

      // Parse and/or
      const nextToken = this.getToken();
      switch (nextToken.type) {
        case 'Or':
          this.nextToken();
          return {
            type: 'Or',
            loc: this.finishLoc(startPos),
            left: value,
            right: this.parseExpression(),
          };

        case 'And':
          this.nextToken();
          return {
            type: 'And',
            loc: this.finishLoc(startPos),
            left: value,
            right: this.parseExpression(),
          };

        default:
          return value;
      }
    }

    parse(): ExpressionNode {
      const expr = this.parseExpression();
      this.finalize();
      return expr;
    }
  }
);

export default function parse(opts: SPDXLicenseParserOptions): ExpressionNode {
  return createSPDXLicenseParser(opts).parse();
}<|MERGE_RESOLUTION|>--- conflicted
+++ resolved
@@ -16,12 +16,7 @@
   isDigit,
 } from '@romejs/parser-core';
 import {getSPDXLicense, licenseNames} from './index';
-<<<<<<< HEAD
-import {isAlpha, isDigit} from '@romejs/parser-core';
 import {descriptions} from '@romejs/diagnostics';
-=======
-import {buildSuggestionAdvice} from '@romejs/diagnostics';
->>>>>>> c3881807
 import {inc, Number0, get0} from '@romejs/ob1';
 
 //# Tokens

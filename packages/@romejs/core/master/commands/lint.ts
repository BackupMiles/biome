/**
 * Copyright (c) Facebook, Inc. and its affiliates.
 *
 * This source code is licensed under the MIT license found in the
 * LICENSE file in the root directory of this source tree.
 */

import {MasterRequest} from '@romejs/core';
<<<<<<< HEAD
import {createMasterCommand} from '../../commands';
import Linter, {LinterOptions} from '../linter/Linter';
import {commandCategories} from '../../commands';
import {Consumer} from '@romejs/consume';

type Flags = {
  fix: boolean;
  changed: undefined | string;
};
=======
import {commandCategories, createMasterCommand} from '../../commands';
import Linter from '../linter/Linter';
import {Consumer} from '@romejs/consume';
import {DiagnosticPointer} from '@romejs/diagnostics';
type Flags = {fix: boolean};
>>>>>>> c3881807

export default createMasterCommand<Flags>({
  category: commandCategories.CODE_QUALITY,
  description: 'run lint against a set of files',

  defineFlags(consumer: Consumer): Flags {
    return {
      fix: consumer.get('fix').asBoolean(false),
      changed: consumer.get('changed').asStringOrVoid(),
    };
  },

  async default(req: MasterRequest, flags: Flags): Promise<void> {
    const {reporter} = req;

    const fixLocation = flags.fix === false
      ? undefined : req.getDiagnosticPointerFromFlags({
        type: 'flag',
        key: 'fix',
      });

    // Look up arguments manually in vsc if we were passed a changes branch
    let args;
    if (flags.changed !== undefined) {
      // No arguments expected when using this flag
      req.expectArgumentLength(0);

      const client = await req.master.projectManager.getVCSClient(
        await req.assertClientCwdProject(),
      );
      const target = flags.changed === '' ? client.trunkBranch : flags.changed;
      args = await client.getModifiedFiles(target);

      if (args.length === 0) {
        reporter.warn(`No files changed from <emphasis>${target}</emphasis>`);
      } else {
        reporter.info(`Files changed from <emphasis>${target}</emphasis>`);
        reporter.list(args.map((arg) => `<filelink target="${arg}" />`));
        reporter.hr();
      }
    }

    const opts: LinterOptions = {
      fixLocation,
      args,
    };

    return new Promise((resolve, reject) => {
      if (req.query.requestFlags.watch) {
        initWatchLint(req, opts, reject);
      } else {
        resolve(runLint(req, opts));
      }
    });
  },
});

function initWatchLint(
  req: MasterRequest,
  opts: LinterOptions,
  reject: (err: Error) => void,
) {
  const {master, reporter} = req;

  // whenever a file change happens, we wait 250ms to do lint, this is in case there's multiple

  // files being linted, like if an autofix is triggered
  let queued = false;

  // whether or not we're currently linting
  let running = false;

  // if a file event happens while we're linting then we'll need to run the full lint again to make

  // sure it's up to date
  let runAgainAfterComplete = false;

  function runWatchLint() {
    if (running) {
      runAgainAfterComplete = true;
      return undefined;
    }

    queued = false;
    running = true;
    reporter.clear();

    runLint(req, opts).then(() => {
      running = false;

      if (runAgainAfterComplete) {
        runAgainAfterComplete = false;
        runWatchLint();
      }
    }, reject);
  }

  const listener = master.fileChangeEvent.subscribe(() => {
    if (running) {
      // queue up a lint to happen afterwards
      runWatchLint();
      return undefined;
    }

    if (queued) {
      // already have a timer waiting
      return undefined;
    }

    // queue up a lint
    queued = true;
    setTimeout(runWatchLint, 250);
  });

  req.endEvent.subscribe(() => {
    listener.unsubscribe();
  });

  runWatchLint();
}

async function runLint(req: MasterRequest, opts: LinterOptions): Promise<void> {
  const linter = new Linter(req, opts);
  await linter.lint();
}<|MERGE_RESOLUTION|>--- conflicted
+++ resolved
@@ -6,23 +6,15 @@
  */
 
 import {MasterRequest} from '@romejs/core';
-<<<<<<< HEAD
-import {createMasterCommand} from '../../commands';
+import {createMasterCommand, commandCategories} from '../../commands';
 import Linter, {LinterOptions} from '../linter/Linter';
-import {commandCategories} from '../../commands';
+
 import {Consumer} from '@romejs/consume';
 
 type Flags = {
   fix: boolean;
   changed: undefined | string;
 };
-=======
-import {commandCategories, createMasterCommand} from '../../commands';
-import Linter from '../linter/Linter';
-import {Consumer} from '@romejs/consume';
-import {DiagnosticPointer} from '@romejs/diagnostics';
-type Flags = {fix: boolean};
->>>>>>> c3881807
 
 export default createMasterCommand<Flags>({
   category: commandCategories.CODE_QUALITY,

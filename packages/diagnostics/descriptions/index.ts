/**
 * Copyright (c) Facebook, Inc. and its affiliates.
 *
 * This source code is licensed under the MIT license found in the
 * LICENSE file in the root directory of this source tree.
 */

import {DiagnosticAdvice, DiagnosticDescription} from "../types";
import {flags} from "./flags";
import {parserCore} from "./parsers/parserCore";
import {regexp} from "./parsers/regexp";
import {json} from "./json";
import {semver} from "./semver";
import {v8} from "./v8";
import {lintCommand} from "./commands/lintCommand";
import {projectManager} from "./projectManager";
import {compiler} from "./compiler";
import {stringEscape} from "./stringEscape";
import {analyzeDependencies} from "./analyzeDependencies";
import {stringMarkup} from "./parsers/stringMarkup";
import {pathMatch} from "./parsers/pathMatch";
import {tests} from "./tests";
import {suppressions} from "./suppressions";
import {snapshots} from "./snapshots";
import {bundler} from "./bundler";
import {resolver} from "./resolver";
<<<<<<< HEAD
import {spdx} from "./spdx";
import {jsParser} from "./jsParser";
import {cssParser} from "./cssParser";
import {commitParser} from "./commitParser";
=======
import {spdx} from "./parsers/spdx";
import {jsParser} from "./parsers/jsParser";
import {cssParser} from "./parsers/cssParser";
>>>>>>> e731b57e
import {typeCheck} from "./typeCheck";
import {consume} from "./consume";
import {manifest} from "./manifest";
import {projectConfig} from "./projectConfig";
import {lint} from "./lint";
import {userConfig} from "./userConfig";
import {htmlParser} from "./parsers/htmlParser";
import {recoveryStore} from "./commands/recoveryStore";
import {markdownParser} from "./parsers/markdownParser";
import {initCommand} from "./commands/initCommand";
import {Markup, concatMarkup, markup} from "@romefrontend/markup";

export function join(conjunction: string, items: Array<Markup>): Markup {
	if (items.length === 0) {
		return markup``;
	} else if (items.length === 1) {
		return items[0];
	} else {
		const popped = items.pop()!;
		return concatMarkup(
			[...items, markup`${conjunction} ${popped}`],
			markup`, `,
		);
	}
}

export function andJoin(items: Array<Markup>): Markup {
	return join("and", items);
}

export function orJoin(items: Array<Markup>): Markup {
	return join("or", items);
}

export function addEmphasis(items: Array<Markup>): Array<Markup> {
	return items.map((item) => markup`<emphasis>${item}</emphasis>`);
}

// rome-ignore lint/js/noExplicitAny
type InputMessagesFactory = (
	...params: Array<any>
) => Partial<DiagnosticDescription>;

export type InputMessagesCategory = {
	[key: string]: Partial<DiagnosticDescription> | InputMessagesFactory;
};

type OuputMessagesFactoryReturn<Ret extends Partial<DiagnosticDescription>> = Omit<
	Ret,
	"message" | "advice"
> & {
	advice: DiagnosticAdvice;
	message: Markup;
};

type OutputMessagesFactory<Func extends InputMessagesFactory> = (
	...params: Parameters<Func>
) => OuputMessagesFactoryReturn<ReturnType<Func>>;

type OutputMessagesValue<Value> = Value extends Markup
	? {
			message: Markup;
			advice: DiagnosticAdvice;
		}
	: Value extends Partial<DiagnosticDescription>
		? OuputMessagesFactoryReturn<Value>
		: Value extends InputMessagesFactory
			? OutputMessagesFactory<Value>
			: never;

type OutputMessagesCategory<Input extends InputMessagesCategory> = {
	[Key in keyof Input]: OutputMessagesValue<Input[Key]>
};

export function createDiagnosticsCategory<Input extends InputMessagesCategory>(
	input: Input,
): OutputMessagesCategory<Input> {
	// rome-ignore lint/js/noExplicitAny
	const category: OutputMessagesCategory<any> = {};

	for (const key in input) {
		const value = input[key];

		if (typeof value === "function") {
			// rome-ignore lint/js/noExplicitAny
			const callback: InputMessagesFactory = (value as any);

			// @ts-ignore trust me lol
			category[key] = function(...params) {
				const {message, advice = [], ...ret} = callback(...params);
				return {
					...ret,
					advice,
					message,
				};
			};
		} else {
			// rome-ignore lint/js/noExplicitAny
			const {message, advice = [], ...obj} = (value as any);
			category[key] = {
				...obj,
				advice,
				message,
			};
		}
	}

	return category;
}

export const descriptions = {
	COMMIT_PARSER: commitParser,
	FLAGS: flags,
	PARSER_CORE: parserCore,
	REGEX_PARSER: regexp,
	JSON: json,
	SEMVER: semver,
	V8: v8,
	LINT_COMMAND: lintCommand,
	LINT: lint,
	PROJECT_MANAGER: projectManager,
	COMPILER: compiler,
	STRING_ESCAPE: stringEscape,
	ANALYZE_DEPENDENCIES: analyzeDependencies,
	STRING_MARKUP: stringMarkup,
	PATH_MATCH: pathMatch,
	TESTS: tests,
	SUPPRESSIONS: suppressions,
	SNAPSHOTS: snapshots,
	BUNDLER: bundler,
	RESOLVER: resolver,
	SPDX: spdx,
	JS_PARSER: jsParser,
	CSS_PARSER: cssParser,
	TYPE_CHECK: typeCheck,
	CONSUME: consume,
	MANIFEST: manifest,
	PROJECT_CONFIG: projectConfig,
	USER_CONFIG: userConfig,
	HTML_PARSER: htmlParser,
	MARKDOWN_PARSER: markdownParser,
	RECOVERY_STORE: recoveryStore,
	INIT_COMMAND: initCommand,
};<|MERGE_RESOLUTION|>--- conflicted
+++ resolved
@@ -24,16 +24,10 @@
 import {snapshots} from "./snapshots";
 import {bundler} from "./bundler";
 import {resolver} from "./resolver";
-<<<<<<< HEAD
-import {spdx} from "./spdx";
-import {jsParser} from "./jsParser";
-import {cssParser} from "./cssParser";
 import {commitParser} from "./commitParser";
-=======
 import {spdx} from "./parsers/spdx";
 import {jsParser} from "./parsers/jsParser";
 import {cssParser} from "./parsers/cssParser";
->>>>>>> e731b57e
 import {typeCheck} from "./typeCheck";
 import {consume} from "./consume";
 import {manifest} from "./manifest";
